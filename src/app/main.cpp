/****************************************************************************
 **
 ** Copyright (C) 2008-2010 Nokia Corporation and/or its subsidiary(-ies).
 ** Contact: Nokia Corporation (qt-info@nokia.com)
 **
 ** This file is part of the jom project on Trolltech Labs.
 **
 ** This file may be used under the terms of the GNU General Public
 ** License version 2.0 or 3.0 as published by the Free Software Foundation
 ** and appearing in the file LICENSE.GPL included in the packaging of
 ** this file.  Please review the following information to ensure GNU
 ** General Public Licensing requirements will be met:
 ** http://www.fsf.org/licensing/licenses/info/GPLv2.html and
 ** http://www.gnu.org/copyleft/gpl.html.
 **
 ** If you are unsure which license is appropriate for your use, please
 ** contact the sales department at qt-sales@nokia.com.
 **
 ** This file is provided AS IS with NO WARRANTY OF ANY KIND, INCLUDING THE
 ** WARRANTY OF DESIGN, MERCHANTABILITY AND FITNESS FOR A PARTICULAR PURPOSE.
 **
 ****************************************************************************/
#include <options.h>
#include <parser.h>
#include <preprocessor.h>
#include <targetexecutor.h>
#include <exception.h>
#include <makefilefactory.h>

#include <QDebug>
#include <QDir>
#include <QTextStream>
#include <QCoreApplication>
#include <QProcess>
#include <QTextCodec>

#include <windows.h>
#include <Tlhelp32.h>

using namespace NMakeFile;

const int nVersionMajor = 0;
const int nVersionMinor = 9;
const int nVersionPatch = 4;

static void showLogo()
{
    fprintf(stderr, "\njom %d.%d.%d - experimental version\n\n",
        nVersionMajor, nVersionMinor, nVersionPatch);
}

static void showUsage()
{
    printf("Usage: jom @commandfile\n"
           "       jom [options] [/f makefile] [macro definitions] [targets]\n\n"
           "This tool is meant to be an nmake clone.\n"
           "Please see the Microsoft nmake documentation for more options.\n"
           "/DUMPGRAPH show the generated dependency graph\n"
           "/DUMPGRAPHDOT dump dependency graph in dot format\n");
}

static TargetExecutor* g_pTargetExecutor = 0;

BOOL WINAPI ConsoleCtrlHandlerRoutine(__in  DWORD /*dwCtrlType*/)
{
    fprintf(stderr, "jom terminated by user (pid=%u)\n", QCoreApplication::applicationPid());

    HANDLE hSnapShot = CreateToolhelp32Snapshot(TH32CS_SNAPPROCESS, 0);
    if (hSnapShot == INVALID_HANDLE_VALUE)
        return 0;
    BOOL bSuccess;
    const DWORD dwThisPID = QCoreApplication::applicationPid();
    PROCESSENTRY32 processEntry;
    processEntry.dwSize = sizeof(processEntry);
    bSuccess = Process32First(hSnapShot, &processEntry);
    while (bSuccess) {
        if (processEntry.th32ParentProcessID == dwThisPID) {
            HANDLE hProcess = OpenProcess(PROCESS_TERMINATE, TRUE, processEntry.th32ProcessID);
            if (hProcess != INVALID_HANDLE_VALUE) {
                //fprintf(stderr, "terminating process %u\n", processEntry.th32ProcessID);
                TerminateProcess(hProcess, 5);
                CloseHandle(hProcess);
            }
        }
        bSuccess = Process32Next(hSnapShot, &processEntry);
    }
    CloseHandle(hSnapShot);

    if (g_pTargetExecutor)
        g_pTargetExecutor->removeTempFiles();

    exit(2);
    return TRUE;
}

int main(int argc, char* argv[])
{
    SetConsoleCtrlHandler(&ConsoleCtrlHandlerRoutine, TRUE);
    QCoreApplication app(argc, argv);
    QTextCodec::setCodecForLocale(QTextCodec::codecForName("IBM 850"));

    QStringList systemEnvironment = QProcess::systemEnvironment();
    MakefileFactory mf;
    mf.setEnvironment(systemEnvironment);
    if (!mf.apply(qApp->arguments().mid(1))) {
        switch (mf.errorType()) {
        case MakefileFactory::CommandLineError:
            showUsage();
            return 128;
        case MakefileFactory::ParserError:
            fprintf(stderr, "ERROR: ");
            fprintf(stderr, qPrintable(mf.errorString()));
            fprintf(stderr, "\n");
            return 2;
        }
    }

    Makefile* mkfile = mf.makefile();
    const Options* options = mkfile->options();

    if (options->showUsageAndExit) {
        if (options->showLogo)
            showLogo();
        showUsage();
        return 0;
    } else if (options->showVersionAndExit) {
        printf("jom version %d.%d.%d\n", nVersionMajor, nVersionMinor, nVersionPatch);
        return 0;
    }
<<<<<<< HEAD
=======
    g_options.fullAppPath = QCoreApplication::applicationFilePath();
    g_options.fullAppPath.replace(QLatin1Char('/'), QDir::separator());
    if (!g_options.stderrFile.isEmpty()) {
        if (!_wfreopen(g_options.stderrFile.utf16(), L"w", stderr)) {
            printf("ERROR: Cannot open stderr file for writing.\n");
            return 2;
        }
    }
>>>>>>> 9ae3e92a

    if (options->showLogo)
        showLogo();

    if (options->displayMakeInformation) {
        printf("MACROS:\n\n");
        mkfile->macroTable()->dump();
        printf("\nINFERENCE RULES:\n\n");
        mkfile->dumpInferenceRules();
        printf("\nTARGETS:\n\n");
        mkfile->dumpTargets();
    }

    TargetExecutor executor(systemEnvironment);
    g_pTargetExecutor = &executor;
    try {
        executor.apply(mkfile, mf.activeTargets());
    }
    catch (Exception e) {
        QString msg = "Error in executor: " + e.message() + "\n";
        fprintf(stderr, qPrintable(msg));
    }

    app.postEvent(&executor, new TargetExecutor::StartEvent());
    int result = app.exec();
    g_pTargetExecutor = 0;
    delete mkfile;
    return result;
}<|MERGE_RESOLUTION|>--- conflicted
+++ resolved
@@ -108,6 +108,7 @@
             showUsage();
             return 128;
         case MakefileFactory::ParserError:
+        case MakefileFactory::IOError:
             fprintf(stderr, "ERROR: ");
             fprintf(stderr, qPrintable(mf.errorString()));
             fprintf(stderr, "\n");
@@ -127,17 +128,6 @@
         printf("jom version %d.%d.%d\n", nVersionMajor, nVersionMinor, nVersionPatch);
         return 0;
     }
-<<<<<<< HEAD
-=======
-    g_options.fullAppPath = QCoreApplication::applicationFilePath();
-    g_options.fullAppPath.replace(QLatin1Char('/'), QDir::separator());
-    if (!g_options.stderrFile.isEmpty()) {
-        if (!_wfreopen(g_options.stderrFile.utf16(), L"w", stderr)) {
-            printf("ERROR: Cannot open stderr file for writing.\n");
-            return 2;
-        }
-    }
->>>>>>> 9ae3e92a
 
     if (options->showLogo)
         showLogo();
